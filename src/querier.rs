--- conflicted
+++ resolved
@@ -37,13 +37,8 @@
     cache: Query<'w, 's, &'static StatCache<Qualifier>, With<StatEntity>>,
 }
 
-<<<<<<< HEAD
-struct QueryStack<'w, 's, 'w2, 's2, 't, Q: QualifierFlag, D: IntrinsicParam<Q> + 'static, A: StatParam<Q> + 'static> {
+struct QueryStack<'w, 's, 'w2, 's2, 't, Q: QualifierFlags, D: IntrinsicParam<Q> + 'static, A: StatParam<Q> + 'static> {
     world_cache: &'t Query<'w2, 's2, &'static StatCache<Q>, With<StatEntity>>,
-=======
-struct QueryStack<'w, 's, 'w2, 's2, 't, Q: QualifierFlags, D: IntrinsicParam<Q> + 'static, A: StatParam<Q> + 'static> {
-    world_cache: &'t mut Query<'w2, 's2, &'static mut StatCache<Q>, With<StatEntity>>,
->>>>>>> c8eabf6e
     current_cache: HashMap<(Entity, QualifierQuery<Q>, Box<dyn DynStat>), Box<dyn DynStatValue>>,
     querier: &'t QuerierInner<'w, 's, Q, D, A>,
     stack: Vec<(QualifierQuery<Q>, Box<dyn DynStat>, Entity)>,
@@ -158,13 +153,8 @@
     }
 }
 
-<<<<<<< HEAD
-impl<'w, 's, Q: QualifierFlag, D: IntrinsicParam<Q> + 'static, A: StatParam<Q> + 'static> QuerierInner<'w, 's, Q, D, A> {
+impl<'w, 's, Q: QualifierFlags, D: IntrinsicParam<Q> + 'static, A: StatParam<Q> + 'static> QuerierInner<'w, 's, Q, D, A> {
     fn as_query_stack<'w2, 's2, 't>(&'t self, cache: &'t Query<'w2, 's2, &'static StatCache<Q>, With<StatEntity>>) -> QueryStack<'w, 's, 'w2, 's2, 't, Q, D, A> {
-=======
-impl<'w, 's, Q: QualifierFlags, D: IntrinsicParam<Q> + 'static, A: StatParam<Q> + 'static> QuerierInner<'w, 's, Q, D, A> {
-    fn as_query_stack<'w2, 's2, 't>(&'t self, cache: &'t mut Query<'w2, 's2, &'static mut StatCache<Q>, With<StatEntity>>) -> QueryStack<'w, 's, 'w2, 's2, 't, Q, D, A> {
->>>>>>> c8eabf6e
         QueryStack {
             querier: self,
             stack: Vec::new(),
@@ -185,13 +175,8 @@
 }
 
 
-<<<<<<< HEAD
-impl<'w, 's, Q: QualifierFlag, D: IntrinsicParam<Q> + 'static, A: StatParam<Q> + 'static> StatQuerier<'w, 's, Q, D, A> {
+impl<'w, 's, Q: QualifierFlags, D: IntrinsicParam<Q> + 'static, A: StatParam<Q> + 'static> StatQuerier<'w, 's, Q, D, A> {
     pub fn query<S: Stat>(&self,
-=======
-impl<'w, 's, Q: QualifierFlags, D: IntrinsicParam<Q> + 'static, A: StatParam<Q> + 'static> StatQuerier<'w, 's, Q, D, A> {
-    pub fn query<S: Stat>(&mut self,
->>>>>>> c8eabf6e
         entity: Entity,
         qualifier: &QualifierQuery<Q>,
         stat: &S
@@ -211,15 +196,9 @@
 pub type QuerierIn<Q, S> = (Entity, QualifierQuery<Q>, S);
 
 /// Type erased but non-dynamic [`StatQuerier`] with no generics.
-<<<<<<< HEAD
 pub trait GenericQuerier: ReadOnlySystemParam + 'static {
-    type Qualifier: QualifierFlag;
+    type Qualifier: QualifierFlags;
     fn query<S: Stat>(&self,
-=======
-pub trait GenericQuerier: SystemParam + 'static {
-    type Qualifier: QualifierFlags;
-    fn query<S: Stat>(&mut self,
->>>>>>> c8eabf6e
         entity: Entity,
         qualifier: &QualifierQuery<Self::Qualifier>,
         stat: &S
