use std::{borrow::Borrow, marker::PhantomData};
<<<<<<< HEAD
use bevy_ecs::{entity::Entity, system::{Query, ReadOnlySystemParam, StaticSystemParam, SystemParam}};
use crate::{querier::QuerierRef, stream::ExternalStream, IntrinsicStream, QualifierFlag, QualifierQuery, StatValuePair};

/// [`SystemParam`] that can be aggregated as stat components.
pub trait StatParam<Q: QualifierFlag>: ReadOnlySystemParam {
=======
use bevy_ecs::{entity::Entity, system::{Query, StaticSystemParam, SystemParam}};
use crate::{querier::QuerierRef, stream::ExternalStream, IntrinsicStream, QualifierFlags, QualifierQuery, StatValuePair};

/// [`SystemParam`] that can be aggregated as stat components.
pub trait StatParam<Q: QualifierFlags>: SystemParam {
>>>>>>> c8eabf6e
    fn stream<E: Borrow<Entity>>(
        this: &Self::Item<'_, '_>,
        entities: impl IntoIterator<Item = E> + Clone,
        qualifier: &QualifierQuery<Q>,
        stat: &mut StatValuePair,
        querier: &mut QuerierRef<'_, Q>,
    );
}

/// [`SystemParam`] that can be used to query relation.
pub trait IntrinsicParam<Q: QualifierFlags>: StatParam<Q> {
    /// Returns false if either entity is missing.
    fn distance_stream (
        item: &Self::Item<'_, '_>,
        this: Entity,
        other: Entity,
        qualifier: &QualifierQuery<Q>,
        stat: &mut StatValuePair,
        querier: &mut QuerierRef<'_, Q>,
    );
}

/// [`SystemParam`] that queries for a specific [`ExternalStream`] in an entity.
#[derive(SystemParam)]
pub struct ChildStatParam<'w, 's, T: ExternalStream<Q>, Q: QualifierFlags> {
    pub ctx: StaticSystemParam<'w, 's, <T as ExternalStream<Q>>::Ctx>,
    pub query: Query<'w, 's, <T as ExternalStream<Q>>::QueryData>,
    p: PhantomData<Q>,
}

impl<T: ExternalStream<Q>, Q: QualifierFlags> StatParam<Q> for ChildStatParam<'_, '_, T, Q> {
    fn stream<E: Borrow<Entity>>(
        this: &Self::Item<'_, '_>,
        entities: impl IntoIterator<Item = E> + Clone,
        qualifier: &QualifierQuery<Q>,
        stat: &mut StatValuePair,
        querier: &mut QuerierRef<'_, Q>,
    ) {
        for handle in this.query.iter_many(entities) {
            T::stream(&*this.ctx, handle, qualifier, stat, querier);
        }
    }
}

impl<T: IntrinsicStream<Q>, Q: QualifierFlags> IntrinsicParam<Q> for ChildStatParam<'_, '_, T, Q> {
    fn distance_stream (
        item: &Self::Item<'_, '_>,
        this: Entity,
        other: Entity,
        qualifier: &QualifierQuery<Q>,
        stat: &mut StatValuePair,
        querier: &mut QuerierRef<'_, Q>,
    ) {
        if let Ok((a, b)) = item.query.get(this).and_then(|x| Ok((x, item.query.get(other)?))){
            T::distance(&*item.ctx, a, b, qualifier, stat, querier);
        }
    }
}

impl<Q: QualifierFlags> StatParam<Q> for () {
    fn stream<E: Borrow<Entity>>(
        _: &Self::Item<'_, '_>,
        _: impl IntoIterator<Item = E> + Clone,
        _: &QualifierQuery<Q>,
        _: &mut StatValuePair,
        _: &mut QuerierRef<'_, Q>,
    ) {}
}

impl<Q: QualifierFlags> IntrinsicParam<Q> for () {
    fn distance_stream (
        _: &Self::Item<'_, '_>,
        _: Entity,
        _: Entity,
        _: &QualifierQuery<Q>,
        _: &mut StatValuePair,
        _: &mut QuerierRef<'_, Q>,
    ) {}
}

impl<A, B, Q: QualifierFlags> StatParam<Q> for (A, B) where A: StatParam<Q>, B: StatParam<Q> {
    fn stream<E: Borrow<Entity>>(
        this: &Self::Item<'_, '_>,
        entities: impl IntoIterator<Item = E> + Clone,
        qualifier: &QualifierQuery<Q>,
        stat: &mut StatValuePair,
        querier: &mut QuerierRef<'_, Q>,
    ) {
        A::stream(&this.0, entities.clone(), qualifier, stat, querier);
        B::stream(&this.1, entities, qualifier, stat, querier);
    }
}


impl<A, B, Q: QualifierFlags> IntrinsicParam<Q> for (A, B) where A: IntrinsicParam<Q>, B: IntrinsicParam<Q> {
    fn distance_stream (
        item: &Self::Item<'_, '_>,
        this: Entity,
        other: Entity,
        qualifier: &QualifierQuery<Q>,
        stat: &mut StatValuePair,
        querier: &mut QuerierRef<'_, Q>,
    ) {
        A::distance_stream(&item.0, this, other, qualifier, stat, querier);
        B::distance_stream(&item.1, this, other, qualifier, stat, querier);
    }
}<|MERGE_RESOLUTION|>--- conflicted
+++ resolved
@@ -1,17 +1,9 @@
 use std::{borrow::Borrow, marker::PhantomData};
-<<<<<<< HEAD
 use bevy_ecs::{entity::Entity, system::{Query, ReadOnlySystemParam, StaticSystemParam, SystemParam}};
 use crate::{querier::QuerierRef, stream::ExternalStream, IntrinsicStream, QualifierFlag, QualifierQuery, StatValuePair};
 
 /// [`SystemParam`] that can be aggregated as stat components.
 pub trait StatParam<Q: QualifierFlag>: ReadOnlySystemParam {
-=======
-use bevy_ecs::{entity::Entity, system::{Query, StaticSystemParam, SystemParam}};
-use crate::{querier::QuerierRef, stream::ExternalStream, IntrinsicStream, QualifierFlags, QualifierQuery, StatValuePair};
-
-/// [`SystemParam`] that can be aggregated as stat components.
-pub trait StatParam<Q: QualifierFlags>: SystemParam {
->>>>>>> c8eabf6e
     fn stream<E: Borrow<Entity>>(
         this: &Self::Item<'_, '_>,
         entities: impl IntoIterator<Item = E> + Clone,
