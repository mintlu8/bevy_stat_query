--- conflicted
+++ resolved
@@ -17,13 +17,8 @@
 /// This component acts as a cache to stats.
 ///
 /// If using this component
-<<<<<<< HEAD
 /// the user must manually invalidate the cache if something has changed.
 #[derive(Debug, Component, Serialize, Deserialize)]
-=======
-/// the user must manually clear the cache if something has changed.
-#[derive(Debug, Component, Clone, Serialize, Deserialize)]
->>>>>>> c8eabf6e
 #[serde(bound(serialize="", deserialize=""))]
 pub struct StatCache<Q: QualifierFlags>{
     #[serde(skip)]
@@ -76,21 +71,12 @@
             .cloned()
     }
 
-<<<<<<< HEAD
-    pub fn invalidate_all(&self) {
-        self.cache.lock().clear();
-    }
-
-    pub fn invalidate_stat<S: Stat>(&self, stat: &S) {
-        self.cache.lock().retain(|(_, s), _| s == stat);
-=======
     pub fn clear(&mut self) {
         self.cache.clear();
     }
 
     pub fn clear_stat<S: Stat>(&mut self, stat: &S) {
         self.cache.retain(|(_, s), _| s == stat);
->>>>>>> c8eabf6e
     }
 }
 
